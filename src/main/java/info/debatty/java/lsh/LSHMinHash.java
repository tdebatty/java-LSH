--- conflicted
+++ resolved
@@ -76,15 +76,7 @@
         return hashSignature(this.mh.signature(vector));
     }
 
-<<<<<<< HEAD
     public long[][] getCoefficients() {
-=======
-    public int[] hash(Set<Integer> set) {
-        return hashSignature(this.mh.signature(set));
-    }
-    
-    public int[][] getCoefficients() {
->>>>>>> afe3db25
         return mh.getCoefficients();
     }
 }